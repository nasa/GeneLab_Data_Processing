# GeneLab bioinformatics processing pipeline for Affymetrix microarray data <!-- omit in toc -->

> **This page holds an overview and instructions for how GeneLab processes Affymetrix microarray datasets. Exact processing commands and GL-DPPD-XXXX version used for specific GeneLab datasets (GLDS) are provided with their processed data in the [Open Science Data 
Repository (OSDR)](https://osdr.nasa.gov/bio/repo).**  
> 
> \* The pipeline detailed below is currently used for animal studies only, it will be updated soon for processing plants and microbe microarray data.

---

**Date:** March 3, 2023  
**Revision:** -  
**Document Number:** GL-DPPD-XXXX   

**Submitted by:**  
Jonathan Oribello (GeneLab Data Processing Team)

**Approved by:**  
Sylvain Costes (GeneLab Project Manager)  
Samrawit Gebre (GeneLab Deputy Project Manager)  
Amanda Saravia-Butler (GeneLab Data Processing Lead)  
Lauren Sanders (acting GeneLab Project Scientist)  

---

# Table of contents <!-- omit in toc -->

- [Software used](#software-used)
- [General processing overview with example commands](#general-processing-overview-with-example-commands)
  - [1. Create Sample RunSheet](#1-create-sample-runsheet)
  - [2. Load Metadata and Raw Data](#2-load-metadata-and-raw-data)
  - [3. Raw Data Quality Assessment](#3-raw-data-quality-assessment)
    - [3a. Density Plot](#3a-density-plot)
    - [3b. Pseudo Image Plots](#3b-pseudo-image-plots)
    - [3c. MA Plots](#3c-ma-plots)
    - [3d. Boxplots](#3d-boxplots)
  - [4. Background Correction](#4-background-correction)
  - [5. Between Array Normalization](#5-between-array-normalization)
  - [6. Normalized Data Quality Assessment](#6-normalized-data-quality-assessment)
    - [6a. Density Plot](#6a-density-plot)
    - [6b. Pseudo Image Plots](#6b-pseudo-image-plots)
    - [6c. MA Plots](#6c-ma-plots)
    - [6d. Boxplots](#6d-boxplots)
  - [7. Probeset Summarization](#7-probeset-summarization)
  - [8. Perform Probeset Differential Expression (DE)](#8-perform-probeset-differential-expression-de)
    - [8a. Add Probeset Annotations](#8a-add-probeset-annotations)
    - [8b. Summarize Biomart Mapping vs. Manufacturer Mapping](#8b-summarize-biomart-mapping-vs-manufacturer-mapping)
    - [8c. Generate Design Matrix](#8c-generate-design-matrix)
    - [8d. Perform Individual Probeset Level DE](#8d-perform-individual-probeset-level-de)
    - [8e. Add Additional Columns and Format DE Table](#8e-add-additional-columns-and-format-de-table)

---

# Software used  

|Program|Version|Relevant Links|
|:------|:------:|:-------------|
|R|4.1.3|[https://www.bioinformatics.babraham.ac.uk/projects/fastqc/](https://www.bioinformatics.babraham.ac.uk/projects/fastqc/)|
|DT|0.26|[https://github.com/rstudio/DT](https://github.com/rstudio/DT)|
|dplyr|1.0.10|[https://dplyr.tidyverse.org](https://dplyr.tidyverse.org)|
|tibble|3.1.8|[https://tibble.tidyverse.org](https://tibble.tidyverse.org)|
|stringr|1.5.0|[https://stringr.tidyverse.org](https://stringr.tidyverse.org)|
|R.utils|2.12.2|[https://github.com/HenrikBengtsson/R.utils](https://github.com/HenrikBengtsson/R.utils)|
|limma|3.50.3|[https://bioconductor.org/packages/3.14/bioc/html/limma.html](https://bioconductor.org/packages/3.14/bioc/html/limma.html)|
|glue|1.6.2|[https://glue.tidyverse.org](https://glue.tidyverse.org)|
|biomaRt|2.50.0|[https://bioconductor.org/packages/3.14/bioc/html/biomaRt.html](https://bioconductor.org/packages/3.14/bioc/html/biomaRt.html)|
|matrixStats|0.63.0|[https://github.com/HenrikBengtsson/matrixStats](https://github.com/HenrikBengtsson/matrixStats)|
|statmod|1.5.0|[https://github.com/cran/statmod](https://github.com/cran/statmod)|
|dp_tools|1.2.0|[https://github.com/J-81/dp_tools](https://github.com/J-81/dp_tools)|
|singularity|3.9|[https://sylabs.io](https://sylabs.io)|
|Quarto|1.1.251|[https://quarto.org](https://quarto.org)|

---

# General processing overview with example commands  

> Exact processing commands for a specific GLDS that has been released are provided with the processed data in the [OSDR](https://osdr.nasa.gov/bio/repo).
> 
> All output files in **bold** are published with the Affymetrix microarray processed data in the [OSDR](https://osdr.nasa.gov/bio/repo). 

---

## 1. Create Sample RunSheet

> Notes: 
> - Rather than running the commands below to create the runsheet needed for processing, the runsheet may also be created manually by following the [file specification](../Workflow_Documentation/NF_MAAffymetrix/examples/README.md).
> 
> - These command line tools are part of the [dp_tools](https://github.com/J-81/dp_tools) program.

```bash
### Download the *ISA.zip file from the GeneLab Repository ###

dpt-get-isa-archive \
 --accession OSD-###

### Parse the metadata from the *ISA.zip file to create a sample runsheet ###

dpt-isa-to-runsheet --accession OSD-### \
 --config-type microarray \
 --config-version Latest \
 --isa-archive *ISA.zip
```

**Parameter Definitions:**

- `--accession OSD-###` - OSD accession ID (replace ### with the OSD number being processed), used to retrieve the urls for the ISA archive and raw expression files hosted on the GeneLab Repository
- `--config-type` - Instructs the script to extract the metadata required for `microarray` processing from the ISA archive
- `--config-version` - Specifies the `dp-tools` configuration version to use, a value of `Latest` will specify the most recent version
- `--isa-archive` - Specifies the *ISA.zip file for the respective GLDS dataset, downloaded in the `dpt-get-isa-archive` command


**Input Data:**

- No input data required but the OSD accession ID needs to be indicated, which is used to download the respective ISA archive 

**Output Data:**

- *ISA.zip (compressed ISA directory containing Investigation, Study, and Assay (ISA) metadata files for the respective OSD dataset, used to define sample groups - the *ISA.zip file is located in the [OSD repository](https://osdr.nasa.gov/bio/repo/search?q=&data_source=cgene,alsda&data_type=study) under 'Study Files' -> 'metadata')

- **{OSD-Accession-ID}_microarray_v{version}_runsheet.csv** (table containing metadata required for processing, version denotes the dp_tools schema used to specify the metadata to extract from the ISA archive)

<br>

---

## 2. Load Metadata and Raw Data

> Note: Steps 2 - 8 are done in R

```R
### Install R packages if not already installed ###

install.packages("tidyverse")
install.packages("R.utils")
install.packages("glue")
install.packages("matrixStats")
install.packages("statmod")
if (!require("BiocManager", quietly = TRUE))
    install.packages("BiocManager")
BiocManager::install(version = "3.14")
BiocManager::install("limma")
BiocManager::install("biomaRt")


### Import libraries ###

library(tidyverse)
library(dplyr)
library(tibble)
library(stringr)
library(R.utils)
library(glue)
library(matrixStats)
library(limma)
library(biomaRt)
library(statmod)



# Define path to runsheet
runsheet <- "/path/to/runsheet/{OSD-Accession-ID}_microarray_v{version}_runsheet.csv"

## Set up output structure

# Output Constants
DIR_RAW_DATA <- "00-RawData"
DIR_NORMALIZED_EXPRESSION <- "01-oligo_NormExp"
DIR_DGE <- "02-limma_DGE"

dir.create(DIR_RAW_DATA)
dir.create(DIR_NORMALIZED_EXPRESSION)
dir.create(DIR_DGE)

## Save original par settings
##   Par may be temporarily changed for plotting purposes and reset once the plotting is done

original_par <- par()

df_rs <- read.csv(runsheet, check.names = FALSE)

## Determines the organism specific annotation file to use based on the organism in the runsheet
fetch_organism_specific_annotation_file_path <- function(organism) {
  # Uses the GeneLab GL-DPPD-7110_annotations.csv file to find the organism specific annotation file path
  # Raises an exception if the organism does not have an associated annotation file yet
  

  all_organism_table <- read.csv("https://raw.githubusercontent.com/nasa/GeneLab_Data_Processing/GL_RefAnnotTable_1.0.0/GeneLab_Reference_Annotations/Pipeline_GL-DPPD-7110_Versions/GL-DPPD-7110/GL-DPPD-7110_annotations.csv")

  annotation_file_path <- all_organism_table %>% dplyr::filter(species == organism) %>% dplyr::pull(genelab_annots_link)

  # Guard clause: Ensure annotation_file_path populated
  # Else: raise exception for unsupported organism
  if (length(annotation_file_path) == 0) {
    stop(glue::glue("Organism supplied '{organism}' is not supported. See the following url for supported organisms: https://github.com/nasa/GeneLab_Data_Processing/blob/GL_RefAnnotTable_1.0.0/GeneLab_Reference_Annotations/Pipeline_GL-DPPD-7110_Versions/GL-DPPD-7110/GL-DPPD-7110_annotations.csv.  Supported organisms will correspond to a row based on the 'species' column and include a url in the 'genelab_annots_link' column of that row"))
  }

  return(annotation_file_path)
}
annotation_file_path <- fetch_organism_specific_annotation_file_path(unique(df_rs$organism))

allTrue <- function(i_vector) {
  if ( length(i_vector) == 0 ) {
    stop(paste("Input vector is length zero"))
  }
  all(i_vector)
}

# Define paths to raw data files
runsheetPathsAreURIs <- function(df_runsheet) {
  allTrue(stringr::str_starts(df_runsheet$`Array Data File Path`, "https"))
}


# Download raw data files
downloadFilesFromRunsheet <- function(df_runsheet) {
  urls <- df_runsheet$`Array Data File Path`
  destinationFiles <- df_runsheet$`Array Data File Name`

  mapply(function(url, destinationFile) {
    print(paste0("Downloading from '", url, "' TO '", destinationFile, "'"))
    if ( file.exists(destinationFile ) ) {
      warning(paste( "Using Existing File:", destinationFile ))
    } else {
      download.file(url, destinationFile)
    }
  }, urls, destinationFiles)

  destinationFiles # Return these paths
}

if ( runsheetPathsAreURIs(df_rs) ) {
  print("Determined Raw Data Locations are URIS")
  local_paths <- downloadFilesFromRunsheet(df_rs)
} else {
  print("Or Determined Raw Data Locations are local paths")
  local_paths <- df_rs$`Array Data File Path`
}


# uncompress files if needed
if ( allTrue(stringr::str_ends(local_paths, ".gz")) ) {
  print("Determined these files are gzip compressed... uncompressing now")
  # This does the uncompression
  lapply(local_paths, R.utils::gunzip, remove = FALSE, overwrite = TRUE)
  # This removes the .gz extension to get the uncompressed filenames
  local_paths <- vapply(local_paths, 
                        stringr::str_replace, # Run this function against each item in 'local_paths'
                        FUN.VALUE = character(1),  # Execpt an character vector as a return
                        USE.NAMES = FALSE,  # Don't use the input to assign names for the returned list
                        pattern = ".gz$", # first argument for applied function
                        replacement = ""  # second argument for applied function
                        )
}

df_local_paths <- data.frame(`Sample Name` = df_rs$`Sample Name`, `Local Paths` = local_paths, check.names = FALSE)


# Load raw data into R object
raw_data <- oligo::read.celfiles(df_local_paths$`Local Paths`,
                                 sampleNames = df_local_paths$`Sample Name`# Map column names as Sample Names (instead of default filenames)
                                 )


# Summarize raw data
print(paste0("Number of Arrays: ", dim(raw_data)[2]))
print(paste0("Number of Probes: ", dim(raw_data)[1]))
```

**Input Data:**

- `runsheet` (Path to runsheet, output from [Step 1](#1-create-sample-runsheet))

**Output Data:**

- `df_rs` (R dataframe containing information from the runsheet)
- `raw_data` (R object containing raw microarray data)

    > Note: The raw data R object will be used to generate quality assessment (QA) plots in the next step.

<br>

---

## 3. Raw Data Quality Assessment

<br>

### 3a. Density Plot

```R
# Plot settings
par(
  xpd = TRUE # Ensure legend can extend past plot area
)

number_of_sets = ceiling(dim(raw_data)[2] / 20) # Set of 20 samples, used to scale plot

oligo::hist(raw_data, 
            transfo=log2, # Log2 transform raw intensity values
            which=c("both"), # Filter to perfect match and mismatch probes
            nsample=10000, # Number of probes to plot
            main = "Density of raw intensities for multiple arrays")
legend("topright", legend = colnames(raw_data@assayData$exprs),
        lty = c(1,2,3,4,5), # Seems like oligo::hist cycles through these first five line types
        col = oligo::darkColors(n = ncol(raw_data)), # Ensure legend color is in sync with plot
        ncol = number_of_sets, # Set number of columns by number of sets
        cex = 1 + 0.2 - (number_of_sets*0.2) # Reduce scale by 20% for each column beyond 1
      )

# Reset par
par(original_par)
```

**Input Data:**

- `raw_data` (raw data R object created in [Step 2](#2-load-metadata-and-raw-data) above)

**Output Data:**

- Plot containing the density of raw intensities for each array (lack of overlap indicates a need for normalization)

<br>

### 3b. Pseudo Image Plots

```R
for ( i in seq_along(1:ncol(raw_data))) {
  oligo::image(raw_data[,i], 
    transfo = log2,
    main = colnames(raw_data)[i]
    )
}
```

**Input Data:**

- `raw_data` (raw data R object created in [Step 2](#2-load-metadata-and-raw-data) above)

**Output Data:**

- Pseudo images of each array before background correction and normalization

<br>

### 3c. MA Plots

```R
MA_plot <- oligo::MAplot(
    raw_data, 
    ylim=c(-2, 4)
)
```

**Input Data:**

- `raw_data` (raw data R object created in [Step 2](#2-load-metadata-and-raw-data) above)

**Output Data:**

- M (log ratio of the subject array vs a pseudo-reference, the median of all other arrays) vs. A (average log expression) plot for each array before background correction and normalization

<br>


### 3d. Boxplots

```R
count_samples <- dim(raw_data)[2]
dynamic_text_size <- max(0.5, 1 - (0.005 * count_samples))
max_samplename_length <- max(nchar(colnames(raw_data)))
dynamic_bottom_margin <- max_samplename_length * 0.8 * dynamic_text_size
par(
  mar = c(dynamic_bottom_margin, 4, 4, 2) + 0.1,
  cex.axis = dynamic_text_size
  ) 
boxplot <- oligo::boxplot(raw_data, 
                          transfo=log2, # Log2 transform raw intensity values
                          which=c("both"), # Filter to perfect match and mismatch probes
                          nsample=10000, # Number of probes to plot
                          las = 3, # Make x-axis label vertical
                          main = "Boxplot of raw intensities \nfor perfect match and mismatch probes"
                          )
# Reset par
par(original_par)
```

**Input Data:**

- `raw_data` (raw data R object created in [Step 2](#2-load-metadata-and-raw-data) above)

**Output Data:**

- Boxplot of raw expression data for each array before background correction and normalization

<br>

---

## 4. Background Correction

```R
background_corrected_data <- raw_data %>% oligo::backgroundCorrect(method="rma")
```

**Input Data:**

- `raw_data` (raw data R object created in [Step 2](#2-load-metadata-and-raw-data) above)

**Output Data:**

- `background_corrected_data` (R object containing background-corrected microarray data)

  >   
  > Note: Background correction was performed using the oligo `rma` method, specifically "Convolution Background Correction"

<br>

---

## 5. Between Array Normalization

```R
# Normalize background-corrected data using the quantile method
norm_data <- oligo::normalize(background_corrected_data, 
                              method = "quantile",
                              target = "core" # Use oligo default: probes with probeset id mapping
                              )
                              
# Summarize background-corrected and normalized data
print(paste0("Number of Arrays: ", dim(norm_data)[2]))
print(paste0("Number of Probes: ", dim(norm_data)[1]))
```

**Input Data:**

- `background_corrected_data` (R object containing background-corrected microarray data created in [Step 4](#4-background-correction) above)

**Output Data:**

- `norm_data` (R object containing background-corrected and normalized microarray data)
 
  >   
  > Note: Normalization was performed using the `quantile` method, which forces the entire empirical distribution of all arrays to be identical

<br>

---

## 6. Normalized Data Quality Assessment

<br>

### 6a. Density Plot

```R
# Plot settings
par(
  xpd = TRUE # Ensure legend can extend past plot area
)

number_of_sets = ceiling(dim(norm_data)[2] / 20) # Set of 20 samples, used to scale plot

oligo::hist(norm_data,
            transfo=log2, # Log2 transform normalized intensity values
            which=c("both"), # Filter to perfect match and mismatch probes
            nsample=10000, # Number of probes to plot
            main = "Density of normalized intensities for multiple arrays")
legend("topright", legend = colnames(norm_data@assayData$exprs),
        lty = c(1,2,3,4,5), # Seems like oligo::hist cycles through these first five line types
        col = oligo::darkColors(n = ncol(norm_data)), # Ensure legend color is in sync with plot
        ncol = number_of_sets, # Set number of columns by number of sets
        cex = 1 + 0.2 - (number_of_sets*0.2) # Reduce scale by 20% for each column beyond 1
      )

# Reset par
par(original_par)
```

**Input Data:**

- `norm_data` (R object containing background-corrected and normalized microarray data created in [Step 5](#5-between-array-normalization) above)

**Output Data:**

- Plot containing the density of background-corrected and normalized intensities for each array (near complete overlap is expected after normalization)

<br>

### 6b. Pseudo Image Plots

```R
for ( i in seq_along(1:ncol(norm_data))) {
  oligo::image(norm_data[,i], 
    transfo = log2,
    main = colnames(norm_data)[i]
    )
}
```

**Input Data:**

- `norm_data` (R object containing background-corrected and normalized microarray data created in [Step 5](#5-between-array-normalization) above)

**Output Data:**

- Pseudo images of each array after background correction and normalization 

<br>

### 6c. MA Plots

```R
MA_plot <- oligo::MAplot(
    norm_data, 
    ylim=c(-2, 4)
)
```

**Input Data:**

- `norm_data` (R object containing background-corrected and normalized microarray data created in [Step 5](#5-between-array-normalization) above)

**Output Data:**

- M (log ratio of the subject array vs a pseudo-reference, the median of all other arrays) vs. A (average log expression) plot for each array after background correction and normalization

<br>

### 6d. Boxplots

```R
count_samples <- dim(norm_data)[2]
dynamic_text_size <- max(0.5, 1 - (0.005 * count_samples))
max_samplename_length <- max(nchar(colnames(norm_data)))
dynamic_bottom_margin <- max_samplename_length * 0.8 * dynamic_text_size
par(
  mar = c(dynamic_bottom_margin, 4, 4, 2) + 0.1,
  cex.axis = dynamic_text_size
  ) 
boxplot <- oligo::boxplot(norm_data, 
<<<<<<< HEAD
                          transfo=log2, # Log2 transform raw intensity values
=======
                          transfo=log2, # Log2 transform normalized intensity values
>>>>>>> 9ca8964e
                          which=c("both"), # Filter to perfect match and mismatch probes
                          nsample=10000, # Number of probes to plot
                          las = 3, # Make x-axis label vertical
                          main = "Boxplot of normalized intensities \nfor perfect match and mismatch probes"
                          )
# Reset par
par(original_par)
```

**Input Data:**

- `norm_data` (R object containing background-corrected and normalized microarray data created in [Step 5](#5-between-array-normalization) above)

**Output Data:**

- Boxplot of expression data for each array after background correction and normalization 

<br>

---

## 7. Probeset Summarization

```R
probeset_level_data <- oligo::rma(norm_data, 
                                    normalize=FALSE, 
                                    background=FALSE
                                    )

# Summarize background-corrected and normalized data
print("Summarized Probeset Level Data Below")
print(paste0("Number of Arrays: ", dim(probeset_level_data)[2]))
print(paste0("Total Number of Probes Assigned To A Probeset: ", dim(oligo::getProbeInfo(probeset_level_data, target="core")['man_fsetid'])[1])) # man_fsetid means 'Manufacturer Probeset ID'. Ref: https://support.bioconductor.org/p/57191/
print(paste0("Number of Probesets: ", dim(unique(oligo::getProbeInfo(probeset_level_data, target="core")['man_fsetid']))[1])) # man_fsetid means 'Manufacturer Probeset ID'. Ref: https://support.bioconductor.org/p/57191/
```

**Input Data:**

- `norm_data` (R object containing background-corrected and normalized microarray data created in [Step 5](#5-between-array-normalization) above)

**Output Data:**

- `probeset_level_data` (R object containing probeset level expression values after summarization of normalized probeset level data)

<br>

---

## 8. Perform Probeset Differential Expression (DE)

<br>

### 8a. Add Probeset Annotations

```R
shortenedOrganismName <- function(long_name) {
  #' Convert organism names like 'Homo Sapiens' into 'hsapiens'
  tokens <- long_name %>% stringr::str_split(" ", simplify = TRUE)
  genus_name <- tokens[1]

  species_name <- tokens[2]

  short_name <- stringr::str_to_lower(paste0(substr(genus_name, start = 1, stop = 1), species_name))

  return(short_name)
}


# locate dataset
expected_dataset_name <- shortenedOrganismName(unique(df_rs$organism)) %>% stringr::str_c("_gene_ensembl")
print(paste0("Expected dataset name: '", expected_dataset_name, "'"))


# Specify Ensembl version used in current GeneLab reference annotations
ENSEMBL_VERSION <- '107'

ensembl <- biomaRt::useEnsembl(biomart = "genes", 
                               dataset = expected_dataset_name,
                               version = ENSEMBL_VERSION)
print(ensembl)


getBioMartAttribute <- function(df_rs) {
  #' Returns resolved biomart attribute source from runsheet

  # check if runsheet has 'biomart_attribute' column
  if ( !is.null(df_rs$`biomart_attribute`) ) {
    print("Using attribute name sourced from runsheet")
    # Format according to biomart needs
    formatted_value <- unique(df_rs$`biomart_attribute`) %>% 
                        stringr::str_replace_all(" ","_") %>% # Replace all spaces with underscore
                        stringr::str_to_lower() # Lower casing only
    return(formatted_value)
  } else {
    stop("ERROR: Could not find 'biomart_attribute' in runsheet")
  }
}

expected_attribute_name <- getBioMartAttribute(df_rs)
print(paste0("Expected attribute name: '", expected_attribute_name, "'"))

probe_ids <- rownames(probeset_level_data)


# Create probe map
# Run Biomart Queries in chunks to prevent request timeouts
#   Note: If timeout is occuring (possibly due to larger load on biomart), reduce chunk size
CHUNK_SIZE= 8000
probe_id_chunks <- split(probe_ids, ceiling(seq_along(probe_ids) / CHUNK_SIZE))
df_mapping <- data.frame()
for (i in seq_along(probe_id_chunks)) {
  probe_id_chunk <- probe_id_chunks[[i]]
  print(glue::glue("Running biomart query chunk {i} of {length(probe_id_chunks)}. Total probes IDS in query ({length(probe_id_chunk)})"))
  chunk_results <- biomaRt::getBM(
      attributes = c(
          expected_attribute_name,
          "ensembl_gene_id"
          ), 
          filters = expected_attribute_name, 
          values = probe_id_chunk, 
          mart = ensembl)

  df_mapping <- df_mapping %>% dplyr::bind_rows(chunk_results)
  Sys.sleep(10) # Slight break between requests to prevent back-to-back requests
}

# Convert list of multi-mapped genes to string
listToUniquePipedString <- function(str_list) {
  #! convert lists into strings denoting unique elements separated by '|' characters
  #! e.g. c("GO1","GO2","GO2","G03") -> "GO1|GO2|GO3"
  return(toString(unique(str_list)) %>% stringr::str_replace_all(pattern = stringr::fixed(", "), replacement = "|"))
}

unique_probe_ids <- df_mapping %>% 
                      dplyr::mutate(dplyr::across(!!sym(expected_attribute_name), as.character)) %>% # Ensure probeset ids treated as character type
                      dplyr::group_by(!!sym(expected_attribute_name)) %>% 
                      dplyr::summarise(
                        ENSEMBL = listToUniquePipedString(ensembl_gene_id)
                        ) %>%
                      # Count number of ensembl IDS mapped
                      dplyr::mutate( 
                        count_ENSEMBL_mappings = 1 + stringr::str_count(ENSEMBL, stringr::fixed("|"))
                      )

probeset_expression_matrix <- oligo::exprs(probeset_level_data)

probeset_expression_matrix.biomart_mapped <- probeset_expression_matrix %>% 
  as.data.frame() %>%
  tibble::rownames_to_column(var = "ProbesetID") %>% # Ensure rownames (probeset IDs) can be used as join key
  dplyr::left_join(unique_probe_ids, by = c("ProbesetID" = expected_attribute_name ) ) %>%
  dplyr::mutate( count_ENSEMBL_mappings = ifelse(is.na(ENSEMBL), 0, count_ENSEMBL_mappings) )
```

**Input Data:**

- `df_rs$organism` (organism specified in the runsheet created in [Step 1](#1-create-sample-runsheet))
- `df_rs$'Array Design REF'` (array design reference specified in the runsheet created in [Step 1](#1-create-sample-runsheet))
- ENSEMBL_VERSION (reference organism Ensembl version indicated in the `ensemblVersion` column of the [GL-DPPD-7110_annotations.csv](../../GeneLab_Reference_Annotations/Pipeline_GL-DPPD-7110_Versions/GL-DPPD-7110/GL-DPPD-7110_annotations.csv) GeneLab Annotations file)
- `probeset_level_data` (R object containing probeset level expression values after summarization of normalized probeset level data, output from [Step 7](#7-probeset-summarization))

**Output Data:**

- `probeset_expression_matrix.biomart_mapped` (R object containing probeset level expression values after summarization of normalized probeset level data combined with gene annotations specified by [Biomart](https://bioconductor.org/packages/3.14/bioc/html/biomaRt.html))

<br>

### 8b. Summarize Biomart Mapping vs. Manufacturer Mapping

```R
# Pie Chart with Percentages
slices <- c(
    'Unique Mapping' = nrow(probeset_expression_matrix.biomart_mapped %>% dplyr::filter(count_ENSEMBL_mappings == 1) %>% dplyr::distinct(ProbesetID)), 
    'Multi Mapping' = nrow(probeset_expression_matrix.biomart_mapped %>% dplyr::filter(count_ENSEMBL_mappings > 1) %>% dplyr::distinct(ProbesetID)), 
    'No Mapping' = nrow(probeset_expression_matrix.biomart_mapped %>% dplyr::filter(count_ENSEMBL_mappings == 0) %>% dplyr::distinct(ProbesetID))
)
pct <- round(slices/sum(slices)*100)
chart_names <- names(slices)
chart_names <- glue::glue("{names(slices)} ({slices})") # add count to labels
chart_names <- paste(chart_names, pct) # add percents to labels
chart_names <- paste(chart_names,"%",sep="") # ad % to labels
pie(slices,labels = chart_names, col=rainbow(length(slices)),
    main=glue::glue("Biomart Mapping to Ensembl Primary Keytype\n {nrow(probeset_expression_matrix.biomart_mapped %>% dplyr::distinct(ProbesetID))} Total Unique Probesets")
    )

print(glue::glue("Biomart Unique Mapping Count: {slices[['Unique Mapping']]}"))
```

**Input Data:**

- `probeset_expression_matrix.biomart_mapped` (R object containing probeset level expression values after summarization of normalized probeset level data combined with gene annotations specified by [Biomart](https://bioconductor.org/packages/3.14/bioc/html/biomaRt.html), output from [Step 8a](#8a-add-probeset-annotations) above)

**Output Data:**

- A pie chart denoting the biomart mapping rates for each unique probeset ID
- A printout denoting the count of unique mappings for biomart mapping

<br>

### 8c. Generate Design Matrix

```R
# Pull all factors for each sample in the study from the runsheet created in Step 1
runsheetToDesignMatrix <- function(runsheet_path) {
    df = read.csv(runsheet_path)
    # get only Factor Value columns
    factors = as.data.frame(df[,grep("Factor.Value", colnames(df), ignore.case=TRUE)])
    colnames(factors) = paste("factor",1:dim(factors)[2], sep= "_")
    
    # Load metadata from runsheet csv file
    compare_csv = data.frame(sample_id = df[,c("Sample.Name")], factors)

    # Create data frame containing all samples and respective factors
    study <- as.data.frame(compare_csv[,2:dim(compare_csv)[2]])
    colnames(study) <- colnames(compare_csv)[2:dim(compare_csv)[2]]
    rownames(study) <- compare_csv[,1] 
    
    # Format groups and indicate the group that each sample belongs to
    if (dim(study)[2] >= 2){
        group<-apply(study,1,paste,collapse = " & ") # concatenate multiple factors into one condition per sample
    } else{
        group<-study[,1]
    }
    group_names <- paste0("(",group,")",sep = "") # human readable group names
    group <- sub("^BLOCKER_", "",  make.names(paste0("BLOCKER_", group))) # group naming compatible with R models, this maintains the default behaviour of make.names with the exception that 'X' is never prepended to group namesnames(group) <- group_names
    names(group) <- group_names

    # Format contrasts table, defining pairwise comparisons for all groups
    contrast.names <- combn(levels(factor(names(group))),2) # generate matrix of pairwise group combinations for comparison
    contrasts <- apply(contrast.names, MARGIN=2, function(col) sub("^BLOCKER_", "",  make.names(paste0("BLOCKER_", stringr::str_sub(col, 2, -2)))))
    contrast.names <- c(paste(contrast.names[1,],contrast.names[2,],sep = "v"),paste(contrast.names[2,],contrast.names[1,],sep = "v")) # format combinations for output table files names
    contrasts <- cbind(contrasts,contrasts[c(2,1),])
    colnames(contrasts) <- contrast.names
    sampleTable <- data.frame(condition=factor(group))
    rownames(sampleTable) <- df[,c("Sample.Name")]

    condition <- sampleTable[,'condition']
    names_mapping <- as.data.frame(cbind(safe_name = as.character(condition), original_name = group_names))

    design <- model.matrix(~ 0 + condition)
    design_data <- list( matrix = design, mapping = names_mapping, groups = as.data.frame( cbind(sample = df[,c("Sample.Name")], group = group_names) ), contrasts = contrasts )
    return(design_data)
}


# Loading metadata from runsheet csv file
design_data <- runsheetToDesignMatrix(runsheet)
design <- design_data$matrix

# Write SampleTable.csv and contrasts.csv file
write.csv(design_data$groups, file.path(DIR_DGE, "SampleTable.csv"))
write.csv(design_data$contrasts, file.path(DIR_DGE, "contrasts.csv"))
```

**Input Data:**

- `runsheet` (Path to runsheet, output from [Step 1](#1-create-sample-runsheet))

**Output Data:**

- `design` (R object containing the limma study design matrix, indicating the group that each sample belongs to)
- **SampleTable.csv** (table containing samples and their respective groups)
- **contrasts.csv** (table containing all pairwise comparisons)

<br>

### 8d. Perform Individual Probeset Level DE

```R
lmFitPairwise <- function(norm_data, design) {
    #' Perform all pairwise comparisons

    #' Approach based on limma manual section 17.4 (version 3.52.4)

    fit <- limma::lmFit(norm_data, design)

    # Create Contrast Model
    fit.groups <- colnames(fit$design)[which(fit$assign == 1)]
    combos <- combn(fit.groups,2)
    contrasts<-c(paste(combos[1,],combos[2,],sep = "-"),paste(combos[2,],combos[1,],sep = "-")) # format combinations for limma:makeContrasts
    cont.matrix <- limma::makeContrasts(contrasts=contrasts,levels=design)
    contrast.fit <- limma::contrasts.fit(fit, cont.matrix)

    contrast.fit <- limma::eBayes(contrast.fit,trend=TRUE,robust=TRUE)
    return(contrast.fit)
}

# Calculate results
res <- lmFitPairwise(probeset_level_data, design)

# Print DE table, without filtering
limma::write.fit(res, adjust = 'BH', 
                file = "INTERIM.csv",
                row.names = FALSE,
                quote = TRUE,
                sep = ",")
```

**Input Data:**

- `norm_data` (R object containing background-corrected and normalized microarray data created in [Step 5](#5-between-array-normalization))
- `design` (R object containing the limma study design matrix, indicating the group that each sample belongs to, created in [Step 8c](#8c-generate-design-matrix) above)
- `probeset_level_data` (R object containing probeset level expression values after summarization of normalized probeset level data, output from [Step 7](#7-probeset-summarization))

**Output Data:**

- INTERIM.csv (Statistical values from individual probeset level DE analysis, including:
  - Log2fc between all pairwise comparisons
  - T statistic for all pairwise comparison tests
  - P value for all pairwise comparison tests)

<br>

### 8e. Add Additional Columns and Format DE Table 

```R
## Reformat Table for consistency across DE analyses tables within GeneLab ##

# Read in DE table 
df_interim <- read.csv("INTERIM.csv")

# Bind columns from biomart mapped expression table
df_interim <- df_interim %>% 
  dplyr::bind_cols(probeset_expression_matrix.biomart_mapped)

# Reformat column names
reformat_names <- function(colname, group_name_mapping) {
  new_colname <- colname  %>% 
                  stringr::str_replace(pattern = "^P.value.adj.condition", replacement = "Adj.p.value_") %>%
                  stringr::str_replace(pattern = "^P.value.condition", replacement = "P.value_") %>%
                  stringr::str_replace(pattern = "^Coef.condition", replacement = "Log2fc_") %>% # This is the Log2FC as per: https://rdrr.io/bioc/limma/man/writefit.html
                  stringr::str_replace(pattern = "^t.condition", replacement = "T.stat_") %>%
                  stringr::str_replace(pattern = ".condition", replacement = "v")
  
  # remap to group names before make.names was applied
  for ( i in seq(nrow(group_name_mapping)) ) {
    safe_name <- group_name_mapping[i,]$safe_name
    original_name <- group_name_mapping[i,]$original_name
    new_colname <- new_colname %>% stringr::str_replace(pattern = stringr::fixed(safe_name), replacement = original_name)
  }

  return(new_colname)
}

df_interim <- df_interim %>% dplyr::rename_with( reformat_names, group_name_mapping = design_data$mapping )


## Add Group Wise Statistics ##

# Group mean and standard deviations for normalized expression values are computed and added to the table

unique_groups <- unique(design_data$group$group)
for ( i in seq_along(unique_groups) ) {
  current_group <- unique_groups[i]
  current_samples <- design_data$group %>% 
                      dplyr::group_by(group) %>%
                      dplyr::summarize(
                        samples = sort(unique(sample))
                      ) %>%
                      dplyr::filter(
                        group == current_group
                      ) %>% 
                      dplyr::pull()
                    
  print(glue::glue("Computing mean and standard deviation for Group {i} of {length(unique_groups)}"))
  print(glue::glue("Group: {current_group}"))
  print(glue::glue("Samples in Group: '{toString(current_samples)}'"))
  
  df_interim <- df_interim %>% 
    dplyr::mutate( 
      "Group.Mean_{current_group}" := rowMeans(dplyr::select(., all_of(current_samples))),
      "Group.Stdev_{current_group}" := matrixStats::rowSds(as.matrix(dplyr::select(., all_of(current_samples)))),
      ) %>% 
    dplyr::ungroup() %>%
    as.data.frame()
}

all_samples <- design_data$group %>% dplyr::pull(sample)
df_interim <- df_interim %>% 
  dplyr::mutate( 
    "All.mean" := rowMeans(dplyr::select(., all_of(all_samples))),
    "All.stdev" := matrixStats::rowSds(as.matrix(dplyr::select(., all_of(all_samples)))),
    ) %>% 
  dplyr::ungroup() %>%
  as.data.frame()

print("Remove extra columns from final table")

# These columns are data mapped to column PROBEID as per the original Manufacturer and can be linked as needed
colnames_to_remove = c(
  "AveExpr" # Replaced by 'All.mean' column
)

df_interim <- df_interim %>% dplyr::select(-any_of(colnames_to_remove))

## Concatenate annotations for genes (for uniquely mapped probes) ##
### Read in annotation table for the appropriate organism ###
annot <- read.table(
            annotation_file_path,
            sep = "\t",
            header = TRUE,
            quote = "",
            comment.char = "",
        )

# Join annotation table and uniquely mapped data

# Determine appropriate keytype
map_primary_keytypes <- c(
  'Caenorhabditis elegans' = 'ENSEMBL',
  'Danio rerio' = 'ENSEMBL',
  'Drosophila melanogaster' = 'ENSEMBL',
  'Rattus norvegicus' = 'ENSEMBL',
  'Saccharomyces cerevisiae' = 'ENSEMBL',
  'Homo sapiens' = 'ENSEMBL',
  'Mus musculus' = 'ENSEMBL',
  'Arabidopsis thaliana' = 'TAIR'
)

df_interim <- merge(
                annot,
                df_interim,
                by = map_primary_keytypes[[unique(df_rs$organism)]],
                # ensure all original dge rows are kept.
                # If unmatched in the annotation database, then fill missing with NAN
                all.y = TRUE
            )

## Reorder columns before saving to file
ANNOTATIONS_COLUMN_ORDER = c(
  map_primary_keytypes[[unique(df_rs$organism)]],
  "SYMBOL",
  "GENENAME",
  "REFSEQ",
  "ENTREZID",
  "STRING_id",
  "GOSLIM_IDS"
)

PROBE_INFO_COLUMN_ORDER = c(
  "ProbesetID",
  "count_ENSEMBL_mappings"
)
SAMPLE_COLUMN_ORDER <- all_samples
generate_prefixed_column_order <- function(subjects, prefixes) {
  #' Return a vector of columns based on subject and given prefixes
  #'  Used for both contrasts and groups column name generation
  
  # Track order of columns
  final_order = c()

  # For each contrast
  for (subject in subjects) {
    # Generate column names for each prefix and append to final_order
    for (prefix in prefixes) {
      final_order <- append(final_order, glue::glue("{prefix}{subject}"))
    }
  }
  return(final_order)
}
STAT_COLUMNS_ORDER <- generate_prefixed_column_order(
  subjects = colnames(design_data$contrasts),
  prefixes = c(
    "Log2fc_",
    "T.stat_",
    "P.value_",
    "Adj.p.value_"
    )
  )
ALL_SAMPLE_STATS_COLUMNS_ORDER <- c(
  "All.mean",
  "All.stdev",
  "F",
  "F.p.value"
)

GROUP_MEAN_COLUMNS_ORDER <- generate_prefixed_column_order(
  subjects = unique(design_data$groups$group),
  prefixes = c(
    "Group.Mean_"
    )
  )
GROUP_STDEV_COLUMNS_ORDER <- generate_prefixed_column_order(
  subjects = unique(design_data$groups$group),
  prefixes = c(
    "Group.Stdev_"
    )
  )
FINAL_COLUMN_ORDER <- c(
  ANNOTATIONS_COLUMN_ORDER, 
  PROBE_INFO_COLUMN_ORDER, 
  SAMPLE_COLUMN_ORDER, 
  STAT_COLUMNS_ORDER, 
  ALL_SAMPLE_STATS_COLUMNS_ORDER, 
  GROUP_MEAN_COLUMNS_ORDER,
  GROUP_STDEV_COLUMNS_ORDER
  )

## Assert final column order includes all columns from original table
if (!setequal(FINAL_COLUMN_ORDER, colnames(df_interim))) {
  FINAL_COLUMN_ORDER_STRING <- paste(FINAL_COLUMN_ORDER, collapse = ":::::")
  stop(glue::glue("Column reordering attempt resulted in different sets of columns than orignal. Order attempted: {FINAL_COLUMN_ORDER_STRING}"))
}

## Perform reordering
df_interim <- df_interim %>% dplyr::relocate(dplyr::all_of(FINAL_COLUMN_ORDER))

# Save to file
write.csv(df_interim, file.path(DIR_DGE, "differential_expression.csv"), row.names = FALSE)

## Output column subset file with just normalized probeset level expression values
write.csv(
  df_interim[c(
  "ProbesetID",
  all_samples)
  ], file.path(DIR_NORMALIZED_EXPRESSION, "normalized_expression_probeset.csv"), row.names = FALSE)

### Generate and export PCA table for GeneLab visualization plots
PCA_raw <- prcomp(t(exprs(probeset_level_data)), scale = FALSE) # Note: expression at the Probeset level is already log2 transformed
write.csv(PCA_raw$x,
          file.path(DIR_DGE, "visualization_PCA_table.csv")
          )

## Generate raw intensity matrix that includes annotations

background_corrected_data_annotated <- oligo::exprs(background_corrected_data) %>% 
  as.data.frame() %>%
  tibble::rownames_to_column(var = "fid") %>% # Ensure rownames (probeset IDs) can be used as join key
  dplyr::mutate(dplyr::across(fid, as.integer)) %>% # Ensure fid is integer type, consistent with getProbeInfo typing
  dplyr::right_join(oligo::getProbeInfo(background_corrected_data), by = "fid") %>% # Add 'man_fsetid' via mapping based on fid
  dplyr::rename( ProbesetID = man_fsetid ) %>% # Rename from getProbeInfo name to ProbesetID
  dplyr::left_join(unique_probe_ids, by = c("ProbesetID" = expected_attribute_name ) ) %>% # Join with biomaRt ENSEMBL mappings
  dplyr::left_join(annot, by = "ENSEMBL") %>% # Join with GeneLab Reference Annotation Table
  dplyr::mutate( count_ENSEMBL_mappings = ifelse(is.na(ENSEMBL), 0, count_ENSEMBL_mappings) ) # Convert NA mapping to 0

## Determine column order for probe level tables

PROBE_INFO_COLUMN_ORDER = c(
  "ProbesetID",
  "ProbeID",
  "count_ENSEMBL_mappings"
)

FINAL_COLUMN_ORDER <- c(
  ANNOTATIONS_COLUMN_ORDER, 
  PROBE_INFO_COLUMN_ORDER, 
  SAMPLE_COLUMN_ORDER
  )

## Generate raw intensity matrix that includes annotations

background_corrected_data_annotated <- oligo::exprs(background_corrected_data) %>% 
  as.data.frame() %>%
  tibble::rownames_to_column(var = "fid") %>% # Ensure rownames (probeset IDs) can be used as join key
  dplyr::mutate(dplyr::across(fid, as.integer)) %>% # Ensure fid is integer type, consistent with getProbeInfo typing
  dplyr::right_join(oligo::getProbeInfo(background_corrected_data), by = "fid") %>% # Add 'man_fsetid' via mapping based on fid
  dplyr::rename( ProbesetID = man_fsetid ) %>% # Rename from getProbeInfo name to ProbesetID
  dplyr::rename( ProbeID = fid ) %>% # Rename from getProbeInfo name to ProbeID
  dplyr::left_join(unique_probe_ids, by = c("ProbesetID" = expected_attribute_name ) ) %>% # Join with biomaRt ENSEMBL mappings
  dplyr::left_join(annot, by = "ENSEMBL") %>% # Join with GeneLab Reference Annotation Table
  dplyr::mutate( count_ENSEMBL_mappings = ifelse(is.na(ENSEMBL), 0, count_ENSEMBL_mappings) ) # Convert NA mapping to 0

## Perform reordering
background_corrected_data_annotated <- background_corrected_data_annotated %>% 
  dplyr::relocate(dplyr::all_of(FINAL_COLUMN_ORDER))

write.csv(background_corrected_data_annotated, file.path(DIR_RAW_DATA, "raw_intensities_probe.csv"), row.names = FALSE)

## Generate normalized expression matrix that includes annotations
norm_data_matrix_annotated <- oligo::exprs(norm_data) %>% 
  as.data.frame() %>%
  tibble::rownames_to_column(var = "fid") %>% # Ensure rownames (probeset IDs) can be used as join key
  dplyr::mutate(dplyr::across(fid, as.integer)) %>% # Ensure fid is integer type, consistent with getProbeInfo typing
  dplyr::right_join(oligo::getProbeInfo(norm_data), by = "fid") %>% # Add 'man_fsetid' via mapping based on fid
  dplyr::rename( ProbesetID = man_fsetid ) %>% # Rename from getProbeInfo name to ProbesetID
  dplyr::rename( ProbeID = fid ) %>% # Rename from getProbeInfo name to ProbeID
  dplyr::left_join(unique_probe_ids, by = c("ProbesetID" = expected_attribute_name ) ) %>%
  dplyr::left_join(annot, by = "ENSEMBL") %>% # Join with GeneLab Reference Annotation Table
  dplyr::mutate( count_ENSEMBL_mappings = ifelse(is.na(ENSEMBL), 0, count_ENSEMBL_mappings) ) # Convert NA mapping to 0


norm_data_matrix_annotated <- norm_data_matrix_annotated %>% 
  dplyr::relocate(dplyr::all_of(FINAL_COLUMN_ORDER))

write.csv(norm_data_matrix_annotated, file.path(DIR_NORMALIZED_EXPRESSION, "normalized_intensities_probe.csv"), row.names = FALSE)

**Input Data:**

- INTERIM.csv (Statistical values from individual probeset level DE analysis, output from [Step 8d](#8d-perform-individual-probeset-level-de) above)
- `annotation_file_path` (Annotation file url from 'genelab_annots_link' column of [GL-DPPD-7110_annotations.csv](https://github.com/nasa/GeneLab_Data_Processing/blob/GL_RefAnnotTable_1.0.0/GeneLab_Reference_Annotations/Pipeline_GL-DPPD-7110_Versions/GL-DPPD-7110/GL-DPPD-7110_annotations.csv) corresponding to the subject organism)
- `primary_keytype` (Keytype to join annotation table and microarray probes, dependent on organism, e.g. mus musculus uses 'ENSEMBL')
- `background_corrected_data` (R object containing background-corrected microarray data)
- `norm_data` (R object containing background-corrected and normalized microarray data created in [Step 5](#5-between-array-normalization))

**Output Data:**

- **differential_expression.csv** (table containing normalized probeset expression values for each sample, group statistics, Limma probe DE results for each pairwise comparison, and gene annotations. The ProbesetID is the unique index column.)
- **normalized_expression_probeset.csv** (table containing the background corrected, normalized probeset expression values for each sample. The ProbesetID is the unique index column.)
- visualization_PCA_table.csv (file used to generate GeneLab PCA plots)
- **raw_intensities_probe.csv** (table containing the background corrected, unnormalized probe intensity values for each sample including gene annotations. The ProbeID is the unique index column.)
- **normalized_intensities_probe.csv** (table containing the background corrected, normalized probe intensity values for each sample including gene annotations.  The ProbeID is the unique index column.)<|MERGE_RESOLUTION|>--- conflicted
+++ resolved
@@ -537,12 +537,8 @@
   cex.axis = dynamic_text_size
   ) 
 boxplot <- oligo::boxplot(norm_data, 
-<<<<<<< HEAD
-                          transfo=log2, # Log2 transform raw intensity values
-=======
                           transfo=log2, # Log2 transform normalized intensity values
->>>>>>> 9ca8964e
-                          which=c("both"), # Filter to perfect match and mismatch probes
+                          which=c("all"), # Filter to perfect match and mismatch probes
                           nsample=10000, # Number of probes to plot
                           las = 3, # Make x-axis label vertical
                           main = "Boxplot of normalized intensities \nfor perfect match and mismatch probes"
