--- conflicted
+++ resolved
@@ -318,28 +318,21 @@
 
 ```bash
 bowtie2 -x /path/to/bowtie2/index \
- -a \ 
  --threads NumberOfThreads \
  --minins 10 \
  --maxins 1000 \
  -1 /path/to/trimmed_forward_reads \
  -2 /path/to/trimmed_reverse_reads \
-<<<<<<< HEAD
+ -a \
  --un-conc-gz <sample_id>.unmapped.fastq.gz \  # For paired-end data
  # --un-gz <sample_id>.unmapped.fastq.gz \     # For single-end data
-=======
--a \
- --un-conc-gz <sample_id>.Unmapped.fastq.gz \  # For paired-end data
- # --un-gz <sample_id>.Unmapped.fastq.gz \     # For single-end data
->>>>>>> 462c2abf
  -S /path/to/bowtie2/output/directory/<sample_id>.sam \
  2> /path/to/bowtie2/output/directory/<sample_id>.bowtie2.log
 ```
 
 **Parameter Definitions:**
 
-- `-x` – specifies the path to the Bowtie 2 index prefix
-- `-a` – specifies that Bowtie 2 should report all alignments for each read instead of just the primary (best) alignment
+- `-x` – specifies the path to the Bowtie2 index prefix
 - `--threads` – number of threads to use for alignment
 - `--minins` – minimum fragment length for valid paired-end alignments
 - `--maxins` – maximum fragment length for valid paired-end alignments
@@ -768,12 +761,8 @@
   -D 1000 \
   -P \
   -B \
-<<<<<<< HEAD
-  --primary \
-=======
   -M \
   --fraction \
->>>>>>> 462c2abf
   -T NumberOfThreads \
   -a /path/to/annotation/gtf/file \
   -t ${GTF_FEATURES} \
@@ -790,12 +779,8 @@
 - `-D` – maximum fragment length (omit for single-end data)
 - `-P` – specifies that fragment length should be checked against minimum and maximum thresholds when counting fragments (omit for single-end data)
 - `-B` – specifies that only fragments with both ends successfully aligned should be considered for counting (omit for single-end data)
-<<<<<<< HEAD
-- `--primary` – specifies that only primary alignments should be counted
-=======
 - `-M` - specifies to count all mapped reads (or fragments for PE data), including multi-mapped reads (or fragments)
 - `--fraction` - specifies to assign fractional counts to multi-mapped reads (or fragments)
->>>>>>> 462c2abf
 - `-T` – number of threads to use
 - `-a` – path to genome annotation GTF file
 - `-t` – specifies the feature types to be counted, e.g. gene, exon, intron, etc.
