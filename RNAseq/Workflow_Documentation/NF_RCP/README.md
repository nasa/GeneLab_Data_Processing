--- conflicted
+++ resolved
@@ -206,29 +206,24 @@
 
 ```bash
 nextflow run NF_RCP_2.0.0/main.nf \ 
-   -profile singularity \
-   --runsheet_path </path/to/runsheet> 
-```
-
-> Note: Specifications for creating a runsheet manually are described [here](examples/runsheet/README.md).
-
-<br>
-
-#### 4d. Approach 4: Run the workflow on a non-GeneLab dataset using a user-created runsheet with custom reference fasta and gtf files
-
-```bash
-nextflow run NF_RCP_2.0.0/main.nf \ 
-<<<<<<< HEAD
    -profile singularity,local \
    --runsheet_path </path/to/runsheet> 
-=======
+```
+
+> Note: Specifications for creating a runsheet manually are described [here](examples/runsheet/README.md).
+
+<br>
+
+#### 4d. Approach 4: Run the workflow on a non-GeneLab dataset using a user-created runsheet with custom reference fasta and gtf files
+
+```bash
+nextflow run NF_RCP_2.0.0/main.nf \ 
    -profile singularity \
    --accession OSD-194 \
    --reference_version 112 \
    --reference_source ensembl \ 
    --reference_fasta <url/or/path/to/fasta> \ 
    --reference_gtf <url/or/path/to/gtf> 
->>>>>>> 3216f87f
 ```
 > Note: This approach should be used for organisms not listed in the [GeneLab annotations table](https://github.com/nasa/GeneLab_Data_Processing/blob/master/GeneLab_Reference_Annotations/Pipeline_GL-DPPD-7110_Versions/GL-DPPD-7110/GL-DPPD-7110_annotations.csv). 
 
@@ -242,18 +237,12 @@
 
 * `NF_RCP_2.0.0/main.nf` - Instructs Nextflow to run the NF_RCP workflow 
 
-<<<<<<< HEAD
 * `-profile` - Specifies the configuration profile(s) to load, `singularity` instructs Nextflow to setup and use singularity for all software called in the workflow; use `local` for local execution ([local.config](workflow_code/conf/local.config)) or `slurm` for SLURM cluster execution ([slurm.config](workflow_code/conf/slurm.config))
   > Note: The output directory will be named `GLDS-#` when using a OSD or GLDS accession as input, or `results` when running the workflow with only a runsheet as input.
-=======
-* `-profile` - Specifies the configuration profile(s) to load, `singularity` instructs Nextflow to setup and use singularity for all software called in the workflow
->>>>>>> 3216f87f
-
-> Note: The output directory will be named `GLDS-#` when using a OSD or GLDS accession as input, or `results` when running the workflow with only a runsheet as input.
-
-<br>
-
-**Additional Required Parameters For [Approaches 1](#4a-approach-1-run-the-workflow-on-a-genelab-rnaseq-dataset-with-automatic-retrieval-of-reference-fasta-and-gtf-files):**
+
+<br>
+
+**Additional Required Parameters For [Approach 1](#4a-approach-1-run-the-workflow-on-a-genelab-rnaseq-dataset-with-automatic-retrieval-of-reference-fasta-and-gtf-files):**
 
 * `--accession` - The OSD or GLDS ID for the dataset to be processed, eg. `GLDS-194` or `OSD-194`
 
@@ -293,15 +282,6 @@
 
 <br>
 
-<<<<<<< HEAD
-**Additional Required Parameters for [Approach 3](#4c-approach-3-run-the-workflow-on-a-non-genelab-dataset-using-a-user-created-runsheet):**
-
-* `--runsheet_path` - specifies the path to a local runsheet. 
-
-<br>
-
-**Optional Parameters:**
-=======
 #### Optional Parameters:
 
 * `--gene_annotations_file` - Specifies the URL or path to a gene annotation file that adds additional gene annotation columns to the differential expression output table. This can be:
@@ -312,7 +292,6 @@
     - For organisms not listed in the table: gene IDs must be in a column named `gene_id`
   
   Only genes included in the specified annotations file will receive additional annotations in the output.
->>>>>>> 3216f87f
 
 * `--skip_vv` - skip the automated V&V processes (Default: the automated V&V processes are active) 
 
